--- conflicted
+++ resolved
@@ -2,12 +2,8 @@
 import re
 from typing import Any, Callable, Dict, List, Optional
 
-<<<<<<< HEAD
 import nltk
 import spacy
-=======
-# from guardrails.validator_base import ErrorSpan
->>>>>>> 90ec8769
 from guardrails.logger import logger
 from guardrails.validator_base import ErrorSpan
 from guardrails.validators import (
@@ -149,11 +145,7 @@
         sentences = nltk.sent_tokenize(value)
         flagged_sentences = []
         filtered_sentences = []
-<<<<<<< HEAD
         error_spans: List[ErrorSpan] = []
-=======
-        # error_spans:List[ErrorSpan] = []
->>>>>>> 90ec8769
         list_of_competitors_found = []
         start_ind = 0
         for sentence in sentences:
@@ -182,7 +174,6 @@
             for entity in tup[0]:
                 found_entities.append(entity)
 
-<<<<<<< HEAD
         def find_all(a_str, sub):
             start = 0
             while True:
@@ -203,24 +194,22 @@
                         reason=f"Competitor found: {value[start:start+len(entity)]}",
                     )
                 )
-=======
-        # def find_all(a_str, sub):
-        #     start = 0
-        #     while True:
-        #         start = a_str.find(sub, start)
-        #         if start == -1: 
-        #             return
-        #         yield start
-        #         start += len(sub) # use start += 1 to find overlapping matches
-
-        # error_spans = []
-        # for entity in found_entities: 
-        #     starts = list(find_all(value, entity))
-        #     for start in starts:
-        #         error_spans.append(ErrorSpan(start=start, end=start+len(entity), reason=f'Competitor found: {value[start:start+len(entity)]}'))
-
-
->>>>>>> 90ec8769
+        def find_all(a_str, sub):
+            start = 0
+            while True:
+                start = a_str.find(sub, start)
+                if start == -1: 
+                    return
+                yield start
+                start += len(sub) # use start += 1 to find overlapping matches
+
+        error_spans = []
+        for entity in found_entities: 
+            starts = list(find_all(value, entity))
+            for start in starts:
+                error_spans.append(ErrorSpan(start=start, end=start+len(entity), reason=f'Competitor found: {value[start:start+len(entity)]}'))
+
+
         if len(flagged_sentences):
             return FailResult(
                 error_message=(
@@ -228,11 +217,7 @@
                     "Please avoid naming those competitors next time"
                 ),
                 fix_value=filtered_output,
-<<<<<<< HEAD
                 error_spans=error_spans,
-=======
-                # error_spans=error_spans
->>>>>>> 90ec8769
             )
         else:
             return PassResult()
