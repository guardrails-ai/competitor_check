import json
import re
from typing import Any, Callable, Dict, List, Optional

<<<<<<< HEAD
import nltk
import spacy
=======
from guardrails.validator_base import ErrorSpan
>>>>>>> edba7c0a
from guardrails.logger import logger
from guardrails.validator_base import ErrorSpan
from guardrails.validators import (
    FailResult,
    PassResult,
    ValidationResult,
    Validator,
    register_validator,
)


@register_validator(
    name="guardrails/competitor_check", data_type="string", has_guardrails_endpoint=True
)
class CompetitorCheck(Validator):
    """Validates that LLM-generated text is not naming any competitors from a
    given list.

    In order to use this validator you need to provide an extensive list of the
    competitors you want to avoid naming including all common variations.

    Args:
        competitors (List[str]): List of competitors you want to avoid naming
    """

    def chunking_function(self, chunk: str):
        """
        Use a sentence tokenizer to split the chunk into sentences.

        Because using the tokenizer is expensive, we only use it if there
        is a period present in the chunk.
        """
        # using the sentence tokenizer is expensive
        # we check for a . to avoid wastefully calling the tokenizer
        if "." not in chunk:
            return []
        sentences = nltk.sent_tokenize(chunk)
        if len(sentences) == 0:
            return []
        if len(sentences) == 1:
            sentence = sentences[0].strip()
            # this can still fail if the last chunk ends on the . in an email address
            if sentence[-1] == ".":
                return [sentence, ""]
            else:
                return []

        # return the sentence
        # then the remaining chunks that aren't finished accumulating
        return [sentences[0], "".join(sentences[1:])]

    def __init__(
        self,
        competitors: List[str],
        on_fail: Optional[Callable] = None,
        **kwargs,
    ):
        super().__init__(
            competitors=competitors,
            on_fail=on_fail,
            **kwargs,
        )
        self._competitors = competitors
        model = "en_core_web_trf"
        if self.use_local:
            self.nlp = spacy.load(model)

    def exact_match(self, text: str, competitors: List[str]) -> List[str]:
        """Performs exact match to find competitors from a list in a given
        text.

        Args:
            text (str): The text to search for competitors.
            competitors (list): A list of competitor entities to match.

        Returns:
            list: A list of matched entities.
        """

        found_entities = []
        for entity in competitors:
            pattern = rf"\b{re.escape(entity)}\b"
            match = re.search(pattern.lower(), text.lower())
            if match:
                found_entities.append(entity)
        return found_entities

    def perform_ner(self, text: str) -> List[str]:
        """Performs named entity recognition on text using a provided NLP
        model.

        Args:
            text (str): The text to perform named entity recognition on.

        Returns:
            entities: A list of entities found.
        """

        doc = self.nlp(text)
        entities = []
        for ent in doc.ents:
            entities.append(ent.text)
        return entities

    def is_entity_in_list(self, entities: List[str], competitors: List[str]) -> List:
        """Checks if any entity from a list is present in a given list of
        competitors.

        Args:
            entities (list): A list of entities to check
            competitors (list): A list of competitor names to match

        Returns:
            List: List of found competitors
        """

        found_competitors = []
        for entity in entities:
            for item in competitors:
                pattern = rf"\b{re.escape(item)}\b"
                match = re.search(pattern.lower(), entity.lower())
                if match:
                    found_competitors.append(item)
        return found_competitors

    def validate(self, value: str, metadata=Dict) -> ValidationResult:
        """Checks a text to find competitors' names in it.

        While running, store sentences naming competitors and generate a fixed output
        filtering out all flagged sentences.

        Args:
            value (str): The value to be validated.
            metadata (Dict, optional): Additional metadata. Defaults to empty dict.

        Returns:
            ValidationResult: The validation result.
        """

        sentences = nltk.sent_tokenize(value)
        flagged_sentences = []
        filtered_sentences = []
        error_spans: List[ErrorSpan] = []
        list_of_competitors_found = []
        start_ind = 0
        for sentence in sentences:
            entities = self.exact_match(sentence, self._competitors)
            if entities:
                ner_entities = self._inference(
                    {"text": sentence, "competitors": self._competitors}
                )
                if isinstance(ner_entities, str):
                    ner_entities = [ner_entities]
                found_competitors = self.is_entity_in_list(ner_entities, entities)
                if found_competitors:
                    flagged_sentences.append((found_competitors, sentence))
                    list_of_competitors_found.append(found_competitors)
                    logger.debug(f"Found: {found_competitors} named in '{sentence}'")
                else:
                    filtered_sentences.append(sentence)

            else:
                filtered_sentences.append(sentence)
            start_ind += len(sentence)

        filtered_output = " ".join(filtered_sentences)
        found_entities = []
        for tup in flagged_sentences:
            for entity in tup[0]:
                found_entities.append(entity)

        def find_all(a_str, sub):
            start = 0
            while True:
                start = a_str.find(sub, start)
<<<<<<< HEAD
                if start == -1:
                    return
                yield start
                start += len(sub)  # use start += 1 to find overlapping matches

        error_spans = []
        for entity in found_entities:
            starts = list(find_all(value, entity))
            for start in starts:
                error_spans.append(
                    ErrorSpan(
                        start=start,
                        end=start + len(entity),
                        reason=f"Competitor found: {value[start:start+len(entity)]}",
                    )
                )
        def find_all(a_str, sub):
            start = 0
            while True:
                start = a_str.find(sub, start)
=======
>>>>>>> edba7c0a
                if start == -1: 
                    return
                yield start
                start += len(sub) # use start += 1 to find overlapping matches

        error_spans = []
        for entity in found_entities: 
            starts = list(find_all(value, entity))
            for start in starts:
                error_spans.append(ErrorSpan(start=start, end=start+len(entity), reason=f'Competitor found: {value[start:start+len(entity)]}'))


        if len(flagged_sentences):
            return FailResult(
                error_message=(
                    f"Found the following competitors: {list_of_competitors_found}. "
                    "Please avoid naming those competitors next time"
                ),
                fix_value=filtered_output,
<<<<<<< HEAD
                error_spans=error_spans,
            )
        else:
            return PassResult()

    def _inference_local(self, model_input: Any) -> str:
        """Local inference method to detect and anonymize competitor names."""
        text = model_input["text"]
        competitors = model_input["competitors"]

        doc = self.nlp(text)
        anonymized_text = text
        for ent in doc.ents:
            if ent.text in competitors:
                anonymized_text = anonymized_text.replace(ent.text, "[COMPETITOR]")
        return anonymized_text

    def _inference_remote(self, model_input: Any) -> str:
        """Remote inference method for a hosted ML endpoint."""
        request_body = {
            "inputs": [
                {
                    "name": "text",
                    "shape": [1],
                    "data": [model_input["text"]],
                    "datatype": "BYTES"
                },
                {
                    "name": "competitors",
                    "shape": [len(model_input["competitors"])],
                    "data": model_input["competitors"],
                    "datatype": "BYTES"
                }
            ]
        }
        response = self._hub_inference_request(json.dumps(request_body), self.validation_endpoint)

        if not response or "outputs" not in response:
            raise ValueError("Invalid response from remote inference", response)

        outputs = response["outputs"][0]["data"][0]

        return outputs
=======
                error_spans=error_spans
            )
        else:
            return PassResult()
        
>>>>>>> edba7c0a
<|MERGE_RESOLUTION|>--- conflicted
+++ resolved
@@ -2,12 +2,10 @@
 import re
 from typing import Any, Callable, Dict, List, Optional
 
-<<<<<<< HEAD
 import nltk
 import spacy
-=======
+
 from guardrails.validator_base import ErrorSpan
->>>>>>> edba7c0a
 from guardrails.logger import logger
 from guardrails.validator_base import ErrorSpan
 from guardrails.validators import (
@@ -183,7 +181,6 @@
             start = 0
             while True:
                 start = a_str.find(sub, start)
-<<<<<<< HEAD
                 if start == -1:
                     return
                 yield start
@@ -204,8 +201,6 @@
             start = 0
             while True:
                 start = a_str.find(sub, start)
-=======
->>>>>>> edba7c0a
                 if start == -1: 
                     return
                 yield start
@@ -225,7 +220,6 @@
                     "Please avoid naming those competitors next time"
                 ),
                 fix_value=filtered_output,
-<<<<<<< HEAD
                 error_spans=error_spans,
             )
         else:
@@ -269,10 +263,8 @@
         outputs = response["outputs"][0]["data"][0]
 
         return outputs
-=======
                 error_spans=error_spans
             )
         else:
             return PassResult()
-        
->>>>>>> edba7c0a
+        