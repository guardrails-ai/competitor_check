from fastapi import FastAPI, HTTPException
from pydantic import BaseModel
from typing import List
import spacy
import os

app = FastAPI()
# Initialize the detoxify model once
env = os.environ.get("env", "dev")

if env == "prod":
    spacy.require_gpu()

class InferenceData(BaseModel):
    name: str
    shape: List[int]
    data: List
    datatype: str


class InputRequest(BaseModel):
    inputs: List[InferenceData]


class OutputResponse(BaseModel):
    modelname: str
    modelversion: str
    outputs: List[InferenceData]

class CompetitorCheck:
    model_name = "en_core_web_trf"
    nlp = spacy.load(model_name)

    @classmethod
    def infer(cls, text_vals, competitors):
        outputs = []
        competitors = [c.lower() for c in competitors]
        for idx, text in enumerate(text_vals):
            doc = CompetitorCheck.nlp(text)

            located_competitors = []
            for ent in doc.ents:
                if ent.text.lower() in competitors:
                    located_competitors.append(ent.text)

            outputs.append(
                InferenceData(
                    name=f"result{idx}",
                    datatype="BYTES",
                    shape=[1],
                    data=[located_competitors],
                )
            )

        output_data = OutputResponse(
            modelname=CompetitorCheck.model_name, modelversion="1", outputs=outputs
        )

        return output_data.model_dump()
<<<<<<< HEAD

=======
    
>>>>>>> 9f781200
@app.post("/validate", response_model=OutputResponse)
async def competitor_check(input_request: InputRequest):
    competitors = []
    for inp in input_request.inputs:
        if inp.name == "text":
            text_vals = inp.data
        elif inp.name == "competitors":
            competitors = inp.data

    if text_vals is None or competitors is None:
        raise HTTPException(status_code=400, detail="Invalid input format")

    return CompetitorCheck.infer(text_vals, competitors)

# Sagemaker specific endpoints
@app.get("/ping")
async def healtchcheck():
    return {"status": "ok"}

@app.post("/invocations", response_model=OutputResponse)
async def competitor_check_sagemaker(input_request: InputRequest):
    return await competitor_check(input_request)<|MERGE_RESOLUTION|>--- conflicted
+++ resolved
@@ -57,11 +57,7 @@
         )
 
         return output_data.model_dump()
-<<<<<<< HEAD
 
-=======
-    
->>>>>>> 9f781200
 @app.post("/validate", response_model=OutputResponse)
 async def competitor_check(input_request: InputRequest):
     competitors = []
